--- conflicted
+++ resolved
@@ -1225,8 +1225,6 @@
                 return
         raise ValueError("Unrecognized table name '"+full_name+"'")
 
-<<<<<<< HEAD
-=======
 
     def _preset_all_indices(self):
         for key, count in self._counters.items():
@@ -1235,7 +1233,6 @@
             self._write_indices(self._data_locs[key], count, 0)
 
 
->>>>>>> 0ab2dce1
     def set_detector(self, detector):
         self._detector = detector
         data = self._create_dataset(self._data_locs['antennas'])
