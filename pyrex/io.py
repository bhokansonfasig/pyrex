--- conflicted
+++ resolved
@@ -220,7 +220,7 @@
 
     def get_wf(self, antenna_id=None, wf_type=None):
         if antenna_id is None:
-            antenna_id = slice(None) # essentially, antenna_id is ':'
+            antenna_id = slice(None)  # essentially, antenna_id is ':'
         elif isinstance(antenna_id, (int, float)):
             antenna_id = int(antenna_id)
             if antenna_id > self._max_antenna:
@@ -234,8 +234,8 @@
             )
 
         if wf_type is None:
-                return self._event_data[self._iter_counter,antenna_id]
-        elif isinstance(wf_type,str):
+                return self._event_data[self._iter_counter, antenna_id]
+        elif isinstance(wf_type, str):
             if wf_type.lower() == "direct":
                 return self._event_data[self._iter_counter, antenna_id, 0, :]
             elif wf_type.lower() == "reflected":
@@ -243,7 +243,7 @@
             else:
                 raise ValueError(
                     "Unsupported string value for wf_type")
-        elif isinstance(wf_type,(int, float)):
+        elif isinstance(wf_type, (int, float)):
             wf_type = int(wf_type)
             return self._event_data[self._iter_counter, antenna_id, wf_type, :]
         else:
@@ -314,8 +314,10 @@
         """Returns a dictionary with particle name and PID"""
         event_metadata = self._object["metadata"]["events"]
         dic = {}
-        dic[event_metadata["float_keys"][0]] = event_metadata["float"][self._iter_counter,0,0]
-        dic[event_metadata["str_keys"][0]] = event_metadata["str"][self._iter_counter,0,0] 
+        dic[event_metadata["float_keys"][0]
+            ] = event_metadata["float"][self._iter_counter, 0, 0]
+        dic[event_metadata["str_keys"][0]
+            ] = event_metadata["str"][self._iter_counter, 0, 0]
         return dic
 
     def get_nu_distance(self):
@@ -349,13 +351,13 @@
         """Returns a dictionary containing the interaction information"""
         event_metadata = self._object["metadata"]["events"]
         int_info = {}
-        for i in range(9,13):
+        for i in range(9, 13):
             int_info[event_metadata["events"]["float_keys"][self._iter_counter,
-                                                        0, i]] = event_metadata["events"]["float"][self._iter_counter, 0, i]
+                                                            0, i]] = event_metadata["events"]["float"][self._iter_counter, 0, i]
         int_info[event_metadata["events"]["str_keys"][self._iter_counter,
-                                                        0, 1]] = event_metadata["events"]["str"][self._iter_counter, 0, 1]
+                                                      0, 1]] = event_metadata["events"]["str"][self._iter_counter, 0, 1]
         int_info[event_metadata["events"]["str_keys"][self._iter_counter,
-                                                        0, 2]] = event_metadata["events"]["str"][self._iter_counter, 0, 2]
+                                                      0, 2]] = event_metadata["events"]["str"][self._iter_counter, 0, 2]
         return int_info
 
     #Return a list of 16 numbers
@@ -398,7 +400,7 @@
 
     def get_shower_details(self):
         """Returns a dictionary/list with shower details (width and length (?))"""
-        raise NotImplementedError 
+        raise NotImplementedError
 
 
 class HDF5Reader(BaseReader):
@@ -433,7 +435,7 @@
     #     self._iter_counter = -1
     #     return self
 
-    def __iter__(self,slice_range=1000):
+    def __iter__(self, slice_range=1000):
         return EventIterator(self._file, slice_range)
 
     def open(self):
@@ -452,10 +454,10 @@
                     "Antenna Id provided is greater than the number of antennas in detector")
         elif antenna_id < 0:
             antenna_id = self._num_ant + antenna_id
-        
+
         if wf_type is None:
             wf_type = slice(None)
-            return self._file['events'][event_id,antenna_id,wf_type,:]
+            return self._file['events'][event_id, antenna_id, wf_type, :]
         elif isinstance(wf_type, str):
             if wf_type.lower() == "direct":
                 return self._file['events'][event_id, antenna_id, 0, :]
@@ -481,7 +483,6 @@
     #             "Usage: <HDF5Reader>.get_all_wf_from_ant(antennaId)")
     #     return np.asarray(self._file['events'][:, antenna_id, :, :])
 
-<<<<<<< HEAD
     # def get_all_wf_type(self, wf_type=""):
     #     if wf_type == "":
     #         raise RuntimeError(
@@ -498,11 +499,10 @@
     def get_antenna_info(self):
         ant_dict = _read_hdf5_metadata_to_dicts(self._file, "antennas")
         return ant_dict
-=======
->>>>>>> 8d31741f
 
     def get_file_info(self):
         return _read_hdf5_metadata_to_dicts(self._file, "file")
+
 
 class HDF5Writer(BaseWriter):
     def __init__(self, filename, verbosity=Verbosity.default):
@@ -535,24 +535,21 @@
     def open(self):
         self._file = h5py.File(self.filename, mode='w')
         self._is_open = True
-        # Create basic file format
-        self._file.create_group("data")
-        self._file.create_group("monte_carlo_data")
-        self._create_dataset("event_indices")
+        # Create basic groups
+        self._file.create_group("analysis")
+        self._file.create_group("metadata")
+        self._file.create_group("data_indices")
 
         # Set event number counters
-        self._counters = {
-            "events": -1,
-            "waveforms": -1,
-            "triggers": -1,
-            "waveform_triggers": -1,
-            "particles": -1,
-            "rays": -1,
-            "noise": -1,
-        }
+        self._event_counter = -1
+        self._trigger_counter = -1
+        self._ray_counter = -1
+        self._noise_counter = -1
+        self._wave_counter = -1
+        self._complex_wave_counter = -1
 
         # Write some generic metadata about the file production
-        self._create_metadataset("file_metadata")
+        self._create_metadataset("file")
         major, minor, patch = __version__.split('.')
         now = datetime.datetime.now()
         stack = inspect.stack()
@@ -588,7 +585,7 @@
             "minute": now.minute,
             "second": now.second,
         }
-        self._write_metadata("file_metadata", metadata)
+        self._write_metadata([metadata], 'file')
 
     def close(self):
         self._file.close()
@@ -598,7 +595,6 @@
     def is_open(self):
         return self._is_open
 
-<<<<<<< HEAD
     def _create_dataset(self, name):
         if name == "events":
             # Dimensions:
@@ -723,273 +719,45 @@
             key_dim = 2
 
             def apply_labels(data):
-=======
-
-    def _create_dataset(self, full_name):
-        parts = full_name.split("/")
-        if len(parts)==1:
-            group = "/"
-            name = parts[0]
-            base = self._file
-        elif len(parts)==2:
-            group = parts[0]
-            name = parts[1]
-            base = self._file[group]
-        else:
-            raise ValueError("Deeply nested datasets not supported")
-
-        # Don't recreate datasets
-        if name in base:
-            return base[name]
-
-        if group=="/":
-            if name=="event_indices":
-                data = base.create_dataset(
-                    name=name, shape=(0, 0, 2),
-                    dtype=np.int_, maxshape=(None, None, 2),
-                    fillvalue=-1
-                )
-                data.dims[0].label = "events"
-                data.dims[1].label = "tables"
-                data.dims[2].label = "indices"
-                data.attrs['keys'] = []
-                # data.dims.create_scale(data.attrs['keys'], 'keys')
-                # data.dims[1].attach_scale(data.attrs['keys'])
-                return
-
-            else:
-                raise ValueError("Unrecognized dataset name '"+full_name+"'")
-
-        elif group=="data":
-            if name=="waveforms":
-                # Dimension lengths:
-                #   0 - Total number of waveforms across all events
-                #   1 - Number of antennas
-                #   2 - Number of value types (2: times & values)
-                data = base.create_dataset(
-                    name=name, shape=(0, len(self._detector), 2),
-                    dtype=h5py.special_dtype(vlen=np.float_),
-                    maxshape=(None, len(self._detector), 2)
-                )
-                data.dims[0].label = "events"
-                data.dims[1].label = "antennas"
-                data.dims[2].label = "waveforms"
-
-            elif name=="triggers":
-                data = base.create_dataset(
-                    name=name, shape=(0,),
-                    dtype=np.bool_, maxshape=(None,)
-                )
-                data.dims[0].label = "events"
-
-            elif name=="antennas":
-                data = base.create_dataset(
-                    name=name, shape=(len(self._detector), 0),
-                    dtype=np.int_, maxshape=(len(self._detector), None)
-                )
-                data.dims[0].label = "antennas"
-                data.dims[1].label = "attributes"
-                data.attrs['keys'] = [
-                    b"position_x", b"position_y", b"position_z",
-                    b"z_axis_x", b"z_axis_y", b"z_axis_z",
-                    b"x_axis_x", b"x_axis_y", b"x_axis_z"
-                ]
-                data.resize(len(data.attrs['keys']), axis=1)
-                # data.dims.create_scale(data.attrs['keys'], 'keys')
-                # data.dims[1].attach_scale(data.attrs['keys'])
-
-            else:
-                raise ValueError("Unrecognized dataset name '"+full_name+"'")
-
-        elif group=="monte_carlo_data":
-            if name=="noise":
-                data = base.create_dataset(
-                    name=name, shape=(0, len(self._detector), 3),
-                    dtype=h5py.special_dtype(vlen=np.float_),
-                    maxshape=(None, len(self._detector), 3)
-                )
                 data.dims[0].label = "events"
                 data.dims[1].label = "antennas"
                 data.dims[2].label = "attributes"
-                data.attrs['keys'] = [b"frequency", b"amplitude", b"phase"]
-                data.resize(len(data.attrs['keys']), axis=2)
-                # data.dims.create_scale(data.attrs['keys'], 'keys')
-                # data.dims[2].attach_scale(data.attrs['keys'])
-
-            elif name=="triggers":
-                data = base.create_dataset(
-                    name=name, shape=(0, len(self._detector)),
-                    dtype=np.bool_, maxshape=(None, None)
-                )
->>>>>>> 8d31741f
-                data.dims[0].label = "events"
-                data.dims[1].label = "types"
-                data.attrs['keys'] = [str.encode("antenna_"+str(i)) for i in
-                                      range(len(self._detector))]
-                data.resize(len(data.attrs['keys']), axis=1)
-                # data.dims.create_scale(data.attrs['keys'], 'keys')
-                # data.dims[1].attach_scale(data.attrs['keys'])
-
-            else:
-                raise ValueError("Unrecognized dataset name '"+full_name+"'")
-
-        else:
-            raise ValueError("Unrecognized group name '"+group+"'")
-
-        # Add matching column to event_indices
-        indices = self._file['event_indices']
-        indices.attrs['keys'] = np.append(indices.attrs['keys'], str.encode(full_name))
-        indices.resize(indices.shape[1]+1, axis=1)
-
-        return data
-
-
-    def _create_metadataset(self, full_name):
-        parts = full_name.split("/")
-        if len(parts)==1:
-            group = "/"
-            name = parts[0]
-            base = self._file
-        elif len(parts)==2:
-            group = parts[0]
-            name = parts[1]
-            base = self._file[group]
-        else:
-            raise ValueError("Deeply nested datasets not supported")
-
-        # Don't recreate meta datasets
-        if name in base:
-            return base[name]
-
-        if group=="/":
-            if name=="file_metadata":
-                shape = (0,)
-                maxshape = (None,)
-                key_dim = 0
-                def apply_labels(data):
-                    data.dims[0].label = "attributes"
-
-            else:
-                raise ValueError("Unrecognized metadataset name '"+full_name+"'")
-
-        elif group=="monte_carlo_data":
-            if name=="particles":
-                shape = (0, 0)
-                maxshape = (None, None)
-                key_dim = 1
-                def apply_labels(data):
-                    data.dims[0].label = "particles"
-                    data.dims[1].label = "attributes"
-
-            elif name=="antennas":
-                shape = (len(self._detector), 0)
-                maxshape = (len(self._detector), None)
-                key_dim = 1
-                def apply_labels(data):
-                    data.dims[0].label = "antennas"
-                    data.dims[1].label = "attributes"
-
-            elif name=="rays":
-                shape = (0, len(self._detector), 0)
-                maxshape = (None, len(self._detector), None)
-                key_dim = 2
-                def apply_labels(data):
-                    data.dims[0].label = "events"
-                    data.dims[1].label = "antennas"
-                    data.dims[2].label = "attributes"
-
-            else:
-                raise ValueError("Unrecognized metadataset name '"+full_name+"'")
-
-        else:
-            raise ValueError("Unrecognized group name '"+group+"'")
+                data.dims[3].label = "waveforms"
+        else:
+            raise ValueError("Unrecognized metadata name '"+name+"'")
 
         # Create group with the given name, create string and float datasets,
         # link attribute names, and label the dimensions
-        named_group = base.create_group(name)
-        str_data = named_group.create_dataset(
+        self._file['metadata'].create_group(name)
+        str_data = self._file['metadata'][name].create_dataset(
             name="str", shape=shape,
             dtype=h5py.special_dtype(vlen=str), maxshape=maxshape
         )
-        # str_keys = named_group.create_dataset(
-        #     name="str_keys", shape=(0,),
-        #     dtype=h5py.special_dtype(vlen=str), maxshape=(None,)
-        # )
-        # str_data.dims.create_scale(str_keys, 'attribute_names')
-        # str_data.dims[key_dim].attach_scale(str_keys)
-        str_data.attrs['keys'] = []
-        # str_data.dims.create_scale(str_data.attrs['keys'], 'keys')
-        # str_data.dims[key_dim].attach_scale(str_data.attrs['keys'])
+        str_keys = self._file['metadata'][name].create_dataset(
+            name="str_keys", shape=(0,),
+            dtype=h5py.special_dtype(vlen=str), maxshape=(None,)
+        )
+        str_data.dims.create_scale(str_keys, 'attribute_names')
+        str_data.dims[key_dim].attach_scale(str_keys)
         apply_labels(str_data)
-
-        float_data = named_group.create_dataset(
+        float_data = self._file['metadata'][name].create_dataset(
             name="float", shape=shape,
             dtype=np.float_, maxshape=maxshape
         )
-        # float_keys = named_group.create_dataset(
-        #     name="float_keys", shape=(0,),
-        #     dtype=h5py.special_dtype(vlen=str), maxshape=(None,)
-        # )
-        # float_data.dims.create_scale(float_keys, 'attribute_names')
-        # float_data.dims[key_dim].attach_scale(float_keys)
-        float_data.attrs['keys'] = []
-        # float_data.dims.create_scale(float_data.attrs['keys'], 'keys')
-        # float_data.dims[key_dim].attach_scale(float_data.attrs['keys'])
+        float_keys = self._file['metadata'][name].create_dataset(
+            name="float_keys", shape=(0,),
+            dtype=h5py.special_dtype(vlen=str), maxshape=(None,)
+        )
+        float_data.dims.create_scale(float_keys, 'attribute_names')
+        float_data.dims[key_dim].attach_scale(float_keys)
         apply_labels(float_data)
 
-        # Add matching column to event_indices
-        indices = self._file['event_indices']
-        indices.attrs['keys'] = np.append(indices.attrs['keys'], str.encode(full_name))
-        indices.resize(indices.shape[1]+1, axis=1)
-
-        return named_group
-
-
-    def _write_metadata(self, full_name, metadata, index=None):
-        parts = full_name.split("/")
-        if len(parts)==1:
-            group = "/"
-            name = parts[0]
-            base = self._file
-        elif len(parts)==2:
-            group = parts[0]
-            name = parts[1]
-            base = self._file[group]
-        else:
-            raise ValueError("Deeply nested datasets not supported")
-
-        if name not in base:
-            raise ValueError("Metadataset '"+full_name+"' does not exist")
-        str_data = base[name]['str']
-        float_data = base[name]['float']
-
-        if group=="/":
-            if name=="file_metadata":
-                data_axis = 0
-                def write_value(value, dataset, *indices):
-                    dataset[indices[0]] = value
-
+        # Link event numbers for the relevant datasets
+        if name in ["events", "rays", "waveforms"]:
+            meta_name = "metadata_"+name
+            if meta_name in self._file['data_indices']:
+                indices = self._file['data_indices'][meta_name]
             else:
-                raise ValueError("Unrecognized metadataset name '"+full_name+"'")
-
-        elif group=="monte_carlo_data":
-            if name=="particles":
-                data_axis = 1
-                def write_value(value, dataset, *indices):
-                    dataset[indices[1]+indices[2], indices[0]] = value
-
-            elif name=="antennas":
-                data_axis = 1
-                def write_value(value, dataset, *indices):
-                    dataset[indices[1], indices[0]] = value
-
-            elif name=="rays":
-                data_axis = 2
-                def write_value(value, dataset, *indices):
-                    dataset[indices[2], indices[1], indices[0]] = value
-
-            else:
-<<<<<<< HEAD
                 indices = self._create_dataset("data_indices/"+meta_name)
             str_data.dims.create_scale(indices, 'event_numbers')
             str_data.dims[0].attach_scale(indices)
@@ -1002,16 +770,6 @@
         float_data = self._file['metadata'][group]['float']
         float_keys = self._file['metadata'][group]['float_keys']
         data_axis = 1 if index is None else 2
-=======
-                raise ValueError("Unrecognized metadataset name '"+full_name+"'")
-
-        else:
-            raise ValueError("Unrecognized group name '"+group+"'")
-
-        if isinstance(metadata, dict):
-            metadata = [metadata]
-        # Write metadata values to the appropriate datasets
->>>>>>> 8d31741f
         for i, meta in enumerate(metadata):
             for key, val in meta.items():
                 if isinstance(val, str):
@@ -1034,7 +792,6 @@
                     if val_length == -1:
                         val = val[0]
 
-<<<<<<< HEAD
                 if val_type == "string":
                     j = -1
                     for k, match in enumerate(str_keys[:]):
@@ -1060,70 +817,31 @@
                         j = float_keys.size
                         float_keys.resize(j+1, axis=0)
                         float_keys[j] = key
-=======
-                # TODO: else k += 1 and swap k for j
-                if val_type=="string":
-                    j = -1
-                    for k, match in enumerate(str_data.attrs['keys']):
-                        if match==key:
-                            j = k
-                            break
-                    if j==-1:
-                        j = len(str_data.attrs['keys'])
-                        str_data.attrs['keys'] = np.append(str_data.attrs['keys'], str.encode(key))
-                        str_data.resize(j+1, axis=data_axis)
-                    write_value(val, str_data, j, i, index)
-                elif val_type=="float":
-                    j = -1
-                    for k, match in enumerate(float_data.attrs['keys']):
-                        if match==key:
-                            j = k
-                            break
-                    if j==-1:
-                        j = len(float_data.attrs['keys'])
-                        float_data.attrs['keys'] = np.append(float_data.attrs['keys'], str.encode(key))
->>>>>>> 8d31741f
                         float_data.resize(j+1, axis=data_axis)
-                    write_value(val, float_data, j, i, index)
+                    if index is None:
+                        float_data[i, j] = val
+                    else:
+                        float_data[index, i, j] = val
                 else:
                     raise ValueError("Unrecognized val_type")
 
-<<<<<<< HEAD
     def _write_event_number(self, index_dataset_name, index):
         index_dataset = self._file['data_indices'][index_dataset_name]
         index_dataset.resize(index+1, axis=0)
         index_dataset[index] = self._event_counter
-=======
-
-    def _write_indices(self, full_name, start_index, length=1):
-        indices = self._file['event_indices']
-        for i, key in enumerate(indices.attrs['keys']):
-            if bytes.decode(key)==full_name:
-                if indices.shape[0]<=self._counters['events']:
-                    indices.resize(self._counters['events']+1, axis=0)
-                indices[self._counters['events'], i] = (start_index, length)
-                return
-        raise ValueError("Unrecognized table name '"+full_name+"'")
->>>>>>> 8d31741f
 
     def set_detector(self, detector):
         self._detector = detector
-        data = self._create_dataset("data/antennas")
-        self._create_metadataset("monte_carlo_data/antennas")
-        antenna_metadatas = []
-        for i, antenna in enumerate(detector):
-            antenna_metadata = antenna._metadata
-            for j, key in enumerate(data.attrs['keys']):
-                data[i, j] = antenna_metadata.pop(bytes.decode(key))
-            antenna_metadatas.append(antenna_metadata)
-        self._write_metadata("monte_carlo_data/antennas", antenna_metadatas)
+        # Write antenna metadata
+        self._create_metadataset("antennas")
+        self._write_metadata([antenna._metadata for antenna in detector],
+                             'antennas')
 
     @property
     def has_detector(self):
         return hasattr(self, "_detector")
 
     def _write_particles(self, event):
-<<<<<<< HEAD
         self._event_counter += 1
         if "events" not in self._file['metadata']:
             self._create_metadataset("events")
@@ -1145,73 +863,20 @@
         else:
             trigger_data = self._create_dataset("triggers")
         trigger_data.resize(self._trigger_counter+1, axis=0)
-=======
-        self._counters['events'] += 1
-        start_index = self._counters['particles'] + 1
-        self._counters['particles'] += len(event)
-        metadata = self._create_metadataset("monte_carlo_data/particles")
-        # Reshape metadata datasets to accomodate the event
-        str_data = metadata['str']
-        float_data = metadata['float']
-        str_data.resize(self._counters['particles']+1, axis=0)
-        float_data.resize(self._counters['particles']+1, axis=0)
-
-        self._write_indices("monte_carlo_data/particles",
-                            start_index, len(event))
-        self._write_metadata("monte_carlo_data/particles", event._metadata,
-                             start_index)
-
-
-    def _write_trigger(self, triggered, trigger_extras={}):
-        max_waves = max(len(ant.all_waveforms) for ant in self._detector)
-        self._counters['triggers'] += 1
-        start_index = self._counters['waveform_triggers'] + 1
-        self._counters['waveform_triggers'] += max_waves
-
-        trigger_data = self._create_dataset("data/triggers")
-        extra_data = self._create_dataset("monte_carlo_data/triggers")
-        trigger_data.resize(self._counters['triggers']+1, axis=0)
-        extra_data.resize(self._counters['waveform_triggers']+1, axis=0)
-        for key in trigger_extras:
-            if key not in extra_data.attrs['keys']:
-                extra_data.attrs['keys'] = np.append(extra_data.attrs['keys'], str.encode(key))
-                extra_data.resize(extra_data.shape[1]+1, axis=1)
-
-        trigger_data[self._counters['triggers']] = triggered
-
-        for i, ant in enumerate(self._detector):
-            # Store individual antenna triggers
-            for j, wave in enumerate(ant.all_waveforms):
-                extra_data[start_index+j, i] = triggered
-            # Store extra triggers
-            for key, val in trigger_extras.items():
-                for k, match in enumerate(extra_data.attrs['keys']):
-                    if key==match:
-                        if isinstance(val, bool):
-                            for jj in range(max_waves):
-                                extra_data[start_index+jj, k] = val
-                        else:
-                            for jj in range(max_waves):
-                                extra_data[start_index+jj, k] = val[jj]
->>>>>>> 8d31741f
-
-        self._write_indices("data/triggers", self._counters['triggers'])
-        self._write_indices("monte_carlo_data/triggers", start_index, max_waves)
+
+        self._write_event_number('triggers', self._trigger_counter)
+        trigger_data[self._trigger_counter] = bool(triggered)
 
     def _write_ray_data(self, ray_paths):
-<<<<<<< HEAD
         self._ray_counter += 1
         if len(ray_paths) != len(self._detector):
             raise ValueError("Ray paths length doesn't match detector size (" +
                              str(len(ray_paths))+"!=" +
-=======
-        if len(ray_paths)!=len(self._detector):
-            raise ValueError("Ray paths length doesn't match detector size ("+
-                             str(len(ray_paths))+"!="+
->>>>>>> 8d31741f
                              str(len(self._detector))+")")
+        if "rays" not in self._file['metadata']:
+            self._create_metadataset("rays")
+        # Reshape metadata datasets to accomodate the ray data of each solution
         max_waves = max(len(paths) for paths in ray_paths)
-<<<<<<< HEAD
         str_data = self._file['metadata']['rays']['str']
         float_data = self._file['metadata']['rays']['float']
         str_data.resize(self._ray_counter+1, axis=0)
@@ -1234,28 +899,9 @@
                                              ") must be string or scalar")
                     meta[key][j] = val
             ray_metadata.append(meta)
-=======
-        start_index = self._counters['rays'] + 1
-        self._counters['rays'] += max_waves
-        metadata = self._create_metadataset("monte_carlo_data/rays")
-        # Reshape metadata datasets to accomodate the ray data of each solution
-        str_data = metadata['str']
-        float_data = metadata['float']
-        str_data.resize(self._counters['rays']+1, axis=0)
-        float_data.resize(self._counters['rays']+1, axis=0)
-
-        for i in range(max_waves):
-            ray_metadata = []
-            for paths in ray_paths:
-                if i<len(paths):
-                    ray_metadata.append(paths[i]._metadata)
-                else:
-                    ray_metadata.append({})
-            self._write_metadata("monte_carlo_data/rays", ray_metadata,
-                                 start_index+i)
->>>>>>> 8d31741f
-
-        self._write_indices("monte_carlo_data/rays", start_index, max_waves)
+
+        self._write_event_number('metadata_rays', self._ray_counter)
+        self._write_metadata(ray_metadata, 'rays', self._ray_counter)
 
     def _get_noise_bases(self, antenna):
         while hasattr(antenna, "antenna"):
@@ -1267,17 +913,19 @@
             return noise.freqs, noise.amps, noise.phases
 
     def _write_noise_data(self):
-        self._counters['noise'] += 1
-        data = self._create_dataset("monte_carlo_data/noise")
-        data.resize(self._counters['noise']+1, axis=0)
-
-        self._write_indices("monte_carlo_data/noise", self._counters['noise'])
+        self._noise_counter += 1
+        if "noise_bases" in self._file:
+            data = self._file['noise_bases']
+        else:
+            data = self._create_dataset("noise_bases")
+        data.resize(self._noise_counter+1, axis=0)
+
+        self._write_event_number('noise_bases', self._noise_counter)
         for i, ant in enumerate(self._detector):
-            data[self._counters['noise'], i] = np.array(self._get_noise_bases(ant))
+            data[self._noise_counter, i] = np.array(self._get_noise_bases(ant))
 
     def _write_waveforms(self):
         max_waves = max(len(ant.all_waveforms) for ant in self._detector)
-<<<<<<< HEAD
         if max_waves <= 2:
             self._wave_counter += 1
             dataset_name = 'events'
@@ -1307,30 +955,21 @@
         self._write_event_number(dataset_name, index)
 
         waveform_metadata = []
-=======
-        start_index = self._counters['waveforms'] + 1
-        self._counters['waveforms'] += max_waves
-
-        data = self._create_dataset("data/waveforms")
-        data.resize(self._counters['waveforms']+1, axis=0)
-
->>>>>>> 8d31741f
         for i, ant in enumerate(self._detector):
+            meta = {
+                "triggered": [-1]*max_waves
+            }
             for j, wave in enumerate(ant.all_waveforms):
-                data[start_index+j, i] = np.array([wave.times, wave.values])
-
-<<<<<<< HEAD
+                data[index, i, j] = np.array([wave.times, wave.values])
+                meta['triggered'][j] = int(ant.trigger(wave))
+            waveform_metadata.append(meta)
+
         self._write_event_number("metadata_waveforms", self._wave_counter
                                  + self._complex_wave_counter+1)
         self._write_metadata(waveform_metadata, 'waveforms', self._wave_counter
                              + self._complex_wave_counter+1)
-=======
-        self._write_indices("data/waveforms", start_index, max_waves)
-
->>>>>>> 8d31741f
-
-    def add(self, event, triggered=None, ray_paths=None,
-            trigger_extras={}):
+
+    def add(self, event, triggered=None, ray_paths=None):
         if self.verbosity in self._ray_verbosities and ray_paths is None:
             raise ValueError("Ray path information must be provided for " +
                              "verbosity level "+str(self.verbosity))
@@ -1341,7 +980,7 @@
             if self.verbosity in self._event_verbosities:
                 if self.verbosity != Verbosity.event_data_triggered_only or triggered:
                     self._write_particles(event)
-                    self._write_trigger(triggered, trigger_extras)
+                    self._write_trigger(triggered)
             if triggered:
                 if self.verbosity in self._ray_verbosities:
                     self._write_ray_data(ray_paths)
@@ -1356,7 +995,7 @@
             if self.verbosity in self._event_verbosities:
                 self._write_particles(event)
                 if triggered is not None:
-                    self._write_trigger(triggered, trigger_extras)
+                    self._write_trigger(event)
             if self.verbosity in self._ray_verbosities:
                 self._write_ray_data(ray_paths)
             if self.verbosity in self._noise_verbosities:
@@ -1365,7 +1004,7 @@
                 self._write_waveforms()
 
     def add_metadata(self, file_metadata):
-        self._write_metadata("file_metadata", file_metadata)
+        self._write_metadata([file_metadata], 'file')
 
 
 class AntennaProxy(Antenna):
